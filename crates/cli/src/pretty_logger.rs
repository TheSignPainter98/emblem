--- conflicted
+++ resolved
@@ -18,13 +18,13 @@
     #[builder(setter(into))]
     verbosity: Verbosity,
 
+    #[builder(default)]
     colourise: bool,
-<<<<<<< HEAD
+
+    #[builder(setter(strip_option), default)]
     max_errors: Option<i32>,
-=======
 
     #[builder(setter(skip))]
->>>>>>> e5612afa
     tot_errors: i32,
 
     #[builder(setter(skip))]
@@ -32,19 +32,8 @@
 }
 
 impl PrettyLogger {
-<<<<<<< HEAD
-    pub fn new(verbosity: Verbosity, max_errors: Option<i32>, colourise: bool) -> Self {
-        Self {
-            verbosity,
-            colourise,
-            max_errors,
-            tot_errors: 0,
-            tot_warnings: 0,
-        }
-=======
     pub fn builder() -> PrettyLoggerBuilder {
         PrettyLoggerBuilder::default()
->>>>>>> e5612afa
     }
 }
 
@@ -248,15 +237,11 @@
 
                 let expected_errors = 3;
                 let expected_warnings = 3;
-<<<<<<< HEAD
-                let mut logger = PrettyLogger::new(verbosity, None, colourise);
-=======
                 let mut logger = PrettyLoggerBuilder::default()
                     .verbosity(verbosity)
                     .colourise(colourise)
                     .build()
                     .unwrap();
->>>>>>> e5612afa
                 for _ in 0..expected_errors {
                     logger.print(error.clone()).unwrap();
                 }
@@ -276,7 +261,11 @@
     fn max_errors() {
         for verbosity in Verbosity::iter() {
             const ERROR_CAP: i32 = 3;
-            let mut capped_logger = PrettyLogger::new(verbosity, Some(ERROR_CAP), false);
+            let mut capped_logger = PrettyLogger::builder()
+                .verbosity(verbosity)
+                .max_errors(ERROR_CAP)
+                .build()
+                .unwrap();
             for i in 1..(1 + ERROR_CAP * 2) {
                 let check_print_result = |msg_type: MessageType, result: EmblemResult<()>| {
                     if dbg!(dbg!(i) < ERROR_CAP) || dbg!(!verbosity.permits_printing(msg_type)) {
@@ -304,7 +293,10 @@
                 );
             }
 
-            let mut uncapped_logger = PrettyLogger::new(verbosity, None, false);
+            let mut uncapped_logger = PrettyLogger::builder()
+                .verbosity(verbosity)
+                .build()
+                .unwrap();
             for _ in 0..1000 {
                 uncapped_logger
                     .print(Log::error("things keep going wrong"))
