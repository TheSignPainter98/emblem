--- conflicted
+++ resolved
@@ -20,20 +20,13 @@
 
 fn main() -> ExitCode {
     let args = Args::parse();
-<<<<<<< HEAD
-    let logger = PrettyLogger::new(
-        args.log.verbosity.into(),
-        Some(args.log.max_errors),
-        args.log.colour,
-    );
-=======
 
     let logger = PrettyLogger::builder()
         .verbosity(args.log.verbosity)
+        .max_errors(args.log.max_errors)
         .colourise(args.log.colour)
         .build()
         .expect("internal error: failed to build pretty logger");
->>>>>>> e5612afa
     let mut ctx = Context::new(logger);
     if args.log.warnings_as_errors {
         ctx.convert_warnings_to_errors();
