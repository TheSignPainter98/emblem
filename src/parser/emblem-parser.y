--- conflicted
+++ resolved
@@ -40,7 +40,6 @@
 #include <string.h>
 
 #define YYLEX_PARAM_ data->scanner
-<<<<<<< HEAD
 #define NON_MATCHING_PAIR_ERROR_MSG "Unpaired closing emphasis length, expected %ld characters but got %ld"
 #define ENSURE_MATCHING_PAIR(opening_sugar, close_len, close_tok_loc, params)\
 	const size_t open_len = opening_sugar.src_len;\
@@ -52,10 +51,7 @@
 		yyerror(&close_tok_loc, params, msg);\
 		YYERROR;\
 	}
-=======
-
 #define DEFAULT_CONTENT_EXTENSION ".em"
->>>>>>> ff38fcfb
 %}
 
 %define 		parse.trace true
@@ -149,13 +145,8 @@
 	;
 
 line_content
-<<<<<<< HEAD
-	: %empty												{ $$ = malloc(sizeof(DocTreeNode)); make_doc_tree_node_line($$, alloc_assign_loc(@$, data->ifn)); }
-	| line_content_ne										{ $$ = $1; }
-=======
-	: %empty					{ $$ = malloc(sizeof(DocTreeNode)); make_doc_tree_node_line($$, alloc_assign_loc(@$, data->ifn)); }
+	: %empty			{ $$ = malloc(sizeof(DocTreeNode)); make_doc_tree_node_line($$, alloc_assign_loc(@$, data->ifn)); }
 	| line_content_ne
->>>>>>> ff38fcfb
 	;
 
 line_content_ne
