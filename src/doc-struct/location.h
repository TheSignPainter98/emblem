--- conflicted
+++ resolved
@@ -1,11 +1,8 @@
 #pragma once
 
 #include "data/str.h"
-<<<<<<< HEAD
 #include "ext/ext-env.h"
-=======
 #include <stddef.h>
->>>>>>> f3d622ba
 
 typedef struct
 {
