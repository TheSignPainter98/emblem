--- conflicted
+++ resolved
@@ -24,7 +24,6 @@
 void make_doc(Doc* doc, DocTreeNode* root, Styler* styler, ExtensionEnv* ext)
 {
 	doc->root	= root;
-	doc->tdoc	= NULL;
 	doc->styler = styler;
 	doc->ext	= ext;
 }
@@ -39,16 +38,6 @@
 	content->word = malloc(sizeof(Word));
 	make_word(content->word, raw, src_loc);
 
-<<<<<<< HEAD
-	node->flags		= 0;
-	node->last_eval = -1;
-	node->name		= malloc(sizeof(Str));
-	node->style		= NULL;
-	node->content	= content;
-	node->parent	= NULL;
-	node->src_loc	= src_loc;
-	node->lp		= NULL;
-=======
 	node->flags		   = 0;
 	node->last_eval	   = -1;
 	node->name		   = malloc(sizeof(Str));
@@ -59,7 +48,7 @@
 	node->parent	   = NULL;
 	node->prev_sibling = NULL;
 	node->src_loc	   = src_loc;
->>>>>>> 68c4c3d9
+	node->lp		   = NULL;
 
 	make_strc(node->name, NODE_NAME_WORD);
 	make_style_data(node->style_data, node->style_name, node);
@@ -72,16 +61,6 @@
 	content->type	 = CONTENT;
 	content->content = malloc(sizeof(List));
 
-<<<<<<< HEAD
-	node->flags		= 0;
-	node->last_eval = -1;
-	node->name		= malloc(sizeof(Str));
-	node->style		= NULL;
-	node->content	= content;
-	node->parent	= NULL;
-	node->src_loc	= src_loc;
-	node->lp		= NULL;
-=======
 	node->flags		   = 0;
 	node->last_eval	   = -1;
 	node->name		   = malloc(sizeof(Str));
@@ -92,7 +71,7 @@
 	node->parent	   = NULL;
 	node->prev_sibling = NULL;
 	node->src_loc	   = src_loc;
->>>>>>> 68c4c3d9
+	node->lp		   = NULL;
 
 	make_list(content->content);
 	make_strc(node->name, NODE_NAME_CONTENT);
@@ -106,16 +85,6 @@
 	content->type = CALL;
 	content->call = call;
 
-<<<<<<< HEAD
-	node->flags		= 0;
-	node->last_eval = -1;
-	node->name		= name;
-	node->style		= NULL;
-	node->content	= content;
-	node->parent	= NULL;
-	node->src_loc	= src_loc;
-	node->lp		= NULL;
-=======
 	node->flags		   = 0;
 	node->last_eval	   = -1;
 	node->name		   = name;
@@ -126,6 +95,7 @@
 	node->parent	   = NULL;
 	node->prev_sibling = NULL;
 	node->src_loc	   = src_loc;
+	node->lp		   = NULL;
 
 	const char* s = name->str;
 	char* t = malloc(1 + name->len);
@@ -144,7 +114,6 @@
 	make_strr(node->style_name, t);
 
 	make_style_data(node->style_data, node->style_name, node);
->>>>>>> 68c4c3d9
 
 	if (call)
 	{
@@ -175,13 +144,9 @@
 
 	if (node->style)
 		dest_style(node->style);
-<<<<<<< HEAD
-	dest_doc_tree_node_content(node->content, processing_result, CORE_POINTER_DEREFERENCE);
-=======
 	dest_style_data(node->style_data);
 	free(node->style_data);
-	dest_doc_tree_node_content(node->content, processing_result);
->>>>>>> 68c4c3d9
+	dest_doc_tree_node_content(node->content, processing_result, CORE_POINTER_DEREFERENCE);
 	free(node->content);
 	free(node->src_loc);
 	if (node->style_name != node->name)
@@ -276,12 +241,6 @@
 	append_list(call->args, arg);
 }
 
-<<<<<<< HEAD
-void dest_call_io(CallIO* call, bool processing_result, DocTreeNodeSharedDestructionMode shared_mode)
-{
-	NON_ISO(Destructor ed
-		= ilambda(void, (void* v), { dest_free_doc_tree_node((DocTreeNode*)v, processing_result, shared_mode); }));
-=======
 void make_attrs(Attrs* attrs) { make_map(attrs, hash_str, cmp_strs, (Destructor)dest_free_str); }
 
 void dest_attrs(Attrs* attrs) { dest_map(attrs, (Destructor)dest_free_str); }
@@ -317,12 +276,12 @@
 	dest_free_str(word->sanitised);
 }
 
-void dest_call_io(CallIO* call, bool processing_result)
-{
-	NON_ISO(Destructor ed = ilambda(void, (void* v), { dest_free_doc_tree_node((DocTreeNode*)v, processing_result); }));
+void dest_call_io(CallIO* call, bool processing_result, DocTreeNodeSharedDestructionMode shared_mode)
+{
+	NON_ISO(Destructor ed
+		= ilambda(void, (void* v), { dest_free_doc_tree_node((DocTreeNode*)v, processing_result, shared_mode); }));
 	if (call->attrs)
 		dest_free_attrs(call->attrs);
->>>>>>> 68c4c3d9
 	if (call->result)
 		dest_free_doc_tree_node(call->result, true, shared_mode);
 	dest_list(call->args, ed);
