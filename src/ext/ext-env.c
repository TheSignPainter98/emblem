--- conflicted
+++ resolved
@@ -20,7 +20,7 @@
 #include "style.h"
 #include <lauxlib.h>
 
-<<<<<<< HEAD
+#define EM_CONFIG_FILE_NAME		      "em_config_file"
 #define EM_EVAL_NODE_FUNC_NAME		  "eval"
 #define EM_REQUIRE_RUNS_FUNC_NAME	  "requires_reiter"
 #define LUA_POINTER_GC_METATABLE_RKEY "emblem_core_pointer"
@@ -32,11 +32,6 @@
 	[MT_NAMES_LIST] = "mt-safe file-name list",
 	[PARSED_ARGS]	= "parsed command-line arguments",
 };
-=======
-#define EM_EVAL_NODE_FUNC_NAME	  "eval"
-#define EM_REQUIRE_RUNS_FUNC_NAME "requires_reiter"
-#define EM_CONFIG_FILE_NAME		  "em_config_file"
->>>>>>> 68c4c3d9
 
 static luaL_Reg lua_std_libs_universal[] = {
 	{ "", luaopen_base },
@@ -155,12 +150,6 @@
 
 void dest_ext_env(ExtensionEnv* ext) { lua_close(ext->state); }
 
-void finalise_env_for_typesetting(ExtensionEnv* e)
-{
-	lua_pushnil(e->state);
-	lua_setglobal(e->state, STYLER_LP_LOC);
-}
-
 static void set_globals(ExtensionEnv* e, ExtParams* params)
 {
 	ExtensionState* s = e->state;
@@ -197,13 +186,13 @@
 	new_lua_pointer(s, MT_NAMES_LIST, params->mt_names_list, false);
 	lua_setglobal(s, EM_MT_NAMES_LIST_VAR_NAME);
 
-<<<<<<< HEAD
+	// Store the styler
 	new_lua_pointer(s, STYLER, params->styler, false);
 	lua_setglobal(e->state, STYLER_LP_LOC);
-=======
+
+	// Store the config file
 	lua_pushstring(s, params->config_file->str);
 	lua_setglobal(s, EM_CONFIG_FILE_NAME);
->>>>>>> 68c4c3d9
 }
 
 #define LOAD_LIBRARY_SET(lvl, s, lib)                                                                                  \
