---
-- @file std.lingo
-- @brief Provides a rudamentary scripting language for use in documents
-- @author Edward Jones
-- @date 2021-09-17

import lower, match from string
import concat, insert from table
<<<<<<< HEAD
import Content from require 'std.ast'
import em, eval, eval_string, get_var, include_file, set_var, set_var_string, vars from require 'std.base'
import unknown_x_msg from require 'std.edit'
import keys, key_list from require 'std.func'
import log_err_here from require 'std.log'
import on_iter_wrap, sorted from require 'std.util'

em.known_directives = -> concat (sorted key_list em), ' '

em.def = (n, f) -> em[eval_string n] = f
em.undef = (n) -> em[eval_string n] = nil

em.echo = (...) ->
=======
import Call, Content from require 'std.ast'
import close_var_scope, Directive, em, eval, eval_string, get_var, open_var_scope, set_var, set_var_string, vars from require 'std.base'
import node_flags from require 'std.constants'
import key_list from require 'std.func'
import log_err_here, log_warn_here from require 'std.log'
import eq, on_iter_wrap, sorted from require 'std.util'

em.known_directives = Directive 0, 0, "Return a list of known directives", -> concat (sorted key_list em), ' '

em.def = Directive 2, 0, "Takes a name and a section of document and creates a directive of the same name", (n, f) -> em[eval_string n] = Directive 0, -1, (...) ->
	nargs = select '#', ...
	set_var '#', nargs
	set_var i, (select i, ...) for i=1,nargs
	f
em.undef = Directive 1, 0, "Undefine a directive", (n) -> em[eval_string n] = nil

em.echo = Directive 0, -1, "Output text to stdout", (...) ->
>>>>>>> deb7c6b6
	print concat [ eval_string v for v in *{...} when v != nil ], ' '

em['echo-on'] = Directive 1, -1, "Output text to stdout on a given iteration", on_iter_wrap em.echo

em.call = Directive 1, -1, "Takes a directive and constructs a call to it with the remainder of the given arguments", (d, ...) ->
	Call (eval_string d), {...}

cond = (c) ->
	if not c
		return false
	r = eval_string c
	if '' == r or '0' == r or 'false' == lower r
		false
	else
		true

toint = (b) ->
	return 0 if b == 0 or b == '' or not b
	1

em.if = Directive 3, 0, "Return one of two branches depending on the value of a condition", (c, b, e) ->
	if cond c
		b
	else
		e

specials = { 1/0, -1/0, 0/0, -0/0 }
special_strings = [ tostring v for v in *specials ]
safe_tonumber = (n) ->
	ns = eval_string n
	for i=1,#special_strings
		if ns == special_strings[i]
			return specials[i]
	n = tonumber ns
	if n == nil
		log_warn_here "Failed to parse number"
	n or 0

em.case = Directive 2, -1, "Takes a number, n, and a list of branches and returns the nth branch if there is one, otherwise the last", (n, ...) ->
	n = safe_tonumber n
	if 1 <= n and n <= select '#', ...
		select n, ...
	else
		select (select '#', ...), ...

em.not = Directive 1, 0, "Inverts a boolean value", (b) -> toint not cond b
em.all = Directive 0, -1, "Takes some conditions, returns true if they are all true. This is lazy, so will only evaluate as many conditions from the left are required to confirm the result", (...) ->
	return toint false for c in *{...} when not cond c
	return toint true
em.any = Directive 0, -1, "Takes some conditions, returns true if any of them is true. This is lazy, so will only evaluate as many conditions from the left are required to confirm the result", (...) ->
	return toint true for c in *{...} when cond c
	return toint false
em.impl = Directive 2, 0, "Takes two conditions, returns true if one implies the other, that is, false if the first is true but the second is false, otherwise true", (c1, c2) -> toint (not cond c1) or cond c2
em.xor = Directive 2, 0, "Takes two conditions, returns true if either is true but not both", (c1, c2) ->
	c1 = cond c1
	c2 = cond c2
	return toint false if c1 and c2
	toint c1 or c2

em['$'] = Directive 1, 0, "Execute a shell command", (cmd, pipe) ->
	unless popen
		log_warn_here "Sub-process opening is restricted at this sandbox level"
		return nil
	cmd = eval_string cmd
	pipe = eval_string pipe unless pipe == nil
	local result
	t_start = os.clock!
	local t_end
	with popen(cmd, 'r+')
		\write pipe unless pipe == nil
		result = \read '*all'
		passed, mode, rc = \close!
		t_end = os.clock!
		unless passed
			switch mode
				when 'exit'
					log_err_here "Command '#{cmd}' failed with exit code #{rc}"
				when 'signal'
					log_err_here "Command '#{cmd}' was killed by signal #{rc}"
	import log_debug from require 'std.log'
	log_debug "It took #{t_end - t_start}s to run #{cmd}"
	result

em.env = Directive 1, 0, "Get the value of an environment variable", (var) ->
	unless getenv
		log_warn_here "Cannot interact with env at this sandbox level"
		return nil
	getenv eval_string var

em.lt = Directive 2, 0, "Checks whether the value of the left is less than that of the right", (l, r) -> toint (safe_tonumber l) < safe_tonumber r
em.le = Directive 2, 0, "Checks whether the value of the left is less than or equal that of the right", (l, r) -> toint (safe_tonumber l) <= safe_tonumber r
em.gt = Directive 2, 0, "Checks whether the value of the left is greater than that of the right", (l, r) -> toint (safe_tonumber l) > safe_tonumber r
em.ge = Directive 2, 0, "Checks whether the value of the left is greater than or equal that of the right", (l, r) -> toint (safe_tonumber l) >= safe_tonumber r
em.eq = Directive 2, 0, "Checks whether two values are equal", (l, r) -> toint eq (eval l), eval r
em.numeq = Directive 2, 0, "Checks whether two numbers are equal", (l, r) -> toint (safe_tonumber l) == safe_tonumber r
em.streq = Directive 2, 0, "Extract text from two trees, returns whether they are equal", (s, t) ->
	toint (eval_string s) == eval_string t

em.abs = Directive 1, 0, "Add two numbers together and return their result", (n) ->
	n = safe_tonumber n
	return -n if n < 0
	n
em.sign = Directive 1, 0, "Returns 1 for positive numbers -1 for negative ones otherwise 0", (n) ->
	n = safe_tonumber n
	return 1 if n > 0
	return -1 if n < 0
	0

em.add = Directive 2, 0, "Add two numbers together and return their result", (a, b) -> (safe_tonumber a) + (safe_tonumber b)
em.sub = Directive 2, 0, "Subtract one number from another and return their result", (a, b) -> (safe_tonumber a) - (safe_tonumber b)
em.mul = Directive 2, 0, "Take the product of two numbers", (a, b) -> (safe_tonumber a) * (safe_tonumber b)
em.div = Directive 2, 0, "Take the product of two numbers", (a, b) -> (safe_tonumber a) / (safe_tonumber b)
em.idiv = Directive 2, 0, "Take the product of two numbers", (a, b) ->
	numer = (safe_tonumber a)
	denom = (safe_tonumber b)
	return numer // denom if denom != 0
	numer / denom
em.mod = Directive 2, 0, "Take the modulo of two numbers", (a, b) ->
	dividend = (safe_tonumber a)
	divisor = (safe_tonumber b)
	return dividend / divisor if divisor == 0
	dividend % divisor
em.pow = Directive 2, 0, "Take the modulo of two numbers", (a, b) -> (safe_tonumber a) ^ (safe_tonumber b)

em.while = Directive 2, 0, "Takes a condition and a body, repeats the body until the condition no longer holds", (c, b) ->
	ret = {}
	while cond c
		insert ret, b
	Content ret

em.foreach = Directive 3, 0, "Takes a variable name, a list of values and a body, repeats the body with the variable taking each value specified, in the order given", (n, vs, b) ->
	ret = {}
	n = eval_string n
	prev_val = get_var n
	for v in (eval_string vs)\gmatch('%S+')
		set_var_string n, v
		insert ret, eval b
	set_var n, prev_val
	Content ret

em.defined = Directive 1, 0, "Checks whether a given variable is defined", (v) ->
	toint vars[v] != nil

em.exists = Directive 1, 0, "Checks whether a given directive exists", (f) ->
	toint em[f] != nil

{:cond, :toint }<|MERGE_RESOLUTION|>--- conflicted
+++ resolved
@@ -6,23 +6,8 @@
 
 import lower, match from string
 import concat, insert from table
-<<<<<<< HEAD
-import Content from require 'std.ast'
-import em, eval, eval_string, get_var, include_file, set_var, set_var_string, vars from require 'std.base'
-import unknown_x_msg from require 'std.edit'
-import keys, key_list from require 'std.func'
-import log_err_here from require 'std.log'
-import on_iter_wrap, sorted from require 'std.util'
-
-em.known_directives = -> concat (sorted key_list em), ' '
-
-em.def = (n, f) -> em[eval_string n] = f
-em.undef = (n) -> em[eval_string n] = nil
-
-em.echo = (...) ->
-=======
 import Call, Content from require 'std.ast'
-import close_var_scope, Directive, em, eval, eval_string, get_var, open_var_scope, set_var, set_var_string, vars from require 'std.base'
+import Directive, em, eval, eval_string, get_var, set_var, set_var_string, vars from require 'std.base'
 import node_flags from require 'std.constants'
 import key_list from require 'std.func'
 import log_err_here, log_warn_here from require 'std.log'
@@ -38,7 +23,6 @@
 em.undef = Directive 1, 0, "Undefine a directive", (n) -> em[eval_string n] = nil
 
 em.echo = Directive 0, -1, "Output text to stdout", (...) ->
->>>>>>> deb7c6b6
 	print concat [ eval_string v for v in *{...} when v != nil ], ' '
 
 em['echo-on'] = Directive 1, -1, "Output text to stdout on a given iteration", on_iter_wrap em.echo
